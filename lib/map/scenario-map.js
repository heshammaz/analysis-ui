/** A map component showing a scenario */

import React, { Component, PropTypes } from 'react'
import { Map as LeafletMap, TileLayer, GeoJson } from 'react-leaflet'
import LeafletTransitEditor from 'leaflet-transit-editor'
import StopSelectPolygon from './stop-select-polygon'
import PatternLayer from './pattern-layer'
import StopLayer from './stop-layer'
import HopLayer from './hop-layer'
import AddStopsLayer from './add-stops-layer'
import HopSelectPolygon from './hop-select-polygon'
import AddTripPatternLayer from './add-trip-pattern-layer'
import AddTripPatternControl from './add-trip-pattern-control'
import { updateStop as updateAddStopsTerminus } from '../add-stops'
import colors from '../colors'

export default class ScenarioMap extends Component {
  static propTypes = {
    bundle: PropTypes.shape({
      centerLat: PropTypes.number,
      centerLon: PropTypes.number
    }),
    data: PropTypes.object,
    mapState: PropTypes.object,
    modifications: PropTypes.object,
    replaceModification: PropTypes.func,
    setMapState: PropTypes.func
  }

  render () {
    // default location: Washington, DC because that's where @mattwigway lives
    let center = this.props.bundle ? [this.props.bundle.centerLat, this.props.bundle.centerLon] : [38.8886, -77.0430]

    return <LeafletMap center={center} zoom={12}>
      <TileLayer url='http://{s}.tiles.mapbox.com/v3/conveyal.hml987j0/{z}/{x}/{y}.png'
        attribution={'Map data &copy; <a href="http://openstreetmap.org">OpenStreetMap</a> contributors, <a href="http://creativecommons.org/licenses/by-sa/2.0/">CC-BY-SA</a>, ' +
        'Imagery © <a href="http://mapbox.com">Mapbox</a>'} />

      {/* show patterns at the bottom */}
      {(this.props.modifications ? [...this.props.modifications.values()] : [])
        .filter((m) => m.type === 'remove-trips' && m.showOnMap)
        .map((m) => <PatternLayer data={this.props.data} modification={m} color={colors.REMOVED} key={m.id} />)}

      {(this.props.modifications ? [...this.props.modifications.values()] : [])
        .filter((m) => (m.type === 'adjust-dwell-time' || m.type === 'convert-to-frequency') && m.showOnMap)
        .map((m) => <PatternLayer data={this.props.data} modification={m} color={colors.MODIFIED} key={m.id} />)}

      {/* show patterns with added or removed stop in neutral gray, the stops/reroutes themselves will be shown as red or blue depending on whether they are removed or added.*/}
      {(this.props.modifications ? [...this.props.modifications.values()] : [])
        .filter((m) => (m.type === 'remove-stops' || m.type === 'add-stops') && m.showOnMap)
        .map((m) => <PatternLayer data={this.props.data} modification={m} color={colors.NEUTRAL} key={m.id} />)}

      {(this.props.modifications ? [...this.props.modifications.values()] : [])
        .filter((m) => m.type === 'adjust-speed' && m.showOnMap)
        // show the full pattern in neutral gray, selection in purple
        .map((m) => [<PatternLayer data={this.props.data} modification={m} color={colors.NEUTRAL} key={m.id + 'full'} />,
          <HopLayer data={this.props.data} modification={m} color={colors.MODIFIED} key={m.id + 'segment'} />])}

      {/* removed stops in red */}
      {(this.props.modifications ? [...this.props.modifications.values()] : [])
        .filter((m) => m.type === 'remove-stops' && m.showOnMap)
        .map((m) => <StopLayer data={this.props.data} modification={m} selectedColor={colors.REMOVED} nullIsWildcard={false} key={m.id} />)}

      {/* adjusted dwell times in purple */}
      {(this.props.modifications ? [...this.props.modifications.values()] : [])
        .filter((m) => m.type === 'adjust-dwell-time' && m.showOnMap)
        .map((m) => <StopLayer data={this.props.data} modification={m} selectedColor={colors.MODIFIED} nullIsWildcard key={m.id} />)}

      {(this.props.modifications ? [...this.props.modifications.values()] : [])
        .filter((m) => m.type === 'add-stops' && m.showOnMap && (this.props.mapState.modification == null || this.props.mapState.modification.id !== m.id))
        .map((m) => <AddStopsLayer data={this.props.data} modification={m} />)}

      {/* Added trip patterns. */}
      {(this.props.modifications ? [...this.props.modifications.values()] : [])
        // hide trip pattern currently being edited
<<<<<<< HEAD
        .filter((m) => m.type === 'add-trip-pattern' && m.showOnMap && (this.props.mapState.modification == null || this.props.mapState.modification.id !== m.id))
=======
        .filter((m) => m.type === 'add-trip-pattern' && m.showOnMap && (this.props.mapState.modification === undefined || this.props.mapState.modification.id !== m.id))
>>>>>>> f223092e
        // NB: updating the props of a geojson layer does nothing, but we won't ever do that as the only time geometries change is when the modification has been updated
        // and we will have removed that modification from the map
        .map((m) => <GeoJson data={{
          type: 'Feature',
          properties: {},
          geometry: m.geometry
        }} color={colors.ADDED} weight={3} key={m.id} />)}

      {/* state-specific layers */}
      {(() => {
        if (this.props.mapState.state === 'stop-selection') {
          return <StopSelectPolygon modification={this.props.mapState.modification} action={this.props.mapState.action} routeStops={this.props.mapState.routeStops}
            replaceModification={this.props.replaceModification} setMapState={this.props.setMapState} />
        } else if (this.props.mapState.state === 'hop-selection') {
          return <HopSelectPolygon modification={this.props.mapState.modification} action={this.props.mapState.action}
            replaceModification={this.props.replaceModification} setMapState={this.props.setMapState} data={this.props.data} />
        } else if (this.props.mapState.state === 'add-trip-pattern') {
          let { stops, stopIds, geometry, controlPoints } = this.props.mapState.modification
          let snapStops = [].concat(...[...this.props.data.feeds.values()]
            .map((v) => [...v.stops.values()]
              // feed-id-scope stops so that we can snap new patterns to stops from multiple feeds
              .map((gtfsStop) => {
                return {
                  stop_id: `${v.feed_id}:${gtfsStop.stop_id}`,
                  stop_lat: gtfsStop.stop_lat,
                  stop_lon: gtfsStop.stop_lon
                } })
              )
            )
          let instance = new LeafletTransitEditor({ stops, stopIds, geometry, controlPoints, snapStops })

          return [<AddTripPatternLayer leafletTransitEditor={instance} />,
            <AddTripPatternControl leafletTransitEditor={instance} modification={this.props.mapState.modification} replaceModification={this.props.replaceModification}
              setMapState={this.props.setMapState} />]
        } else if (this.props.mapState.state === 'single-stop-selection') {
          let m = this.props.mapState.modification
          return <StopLayer data={this.props.data} modification={m} nullIsWildcard selectedColor={colors.ACTIVE} key={m.id + '_select'}
            allowSelect onSelect={(stop) => {
              console.log('updating terminus')
              this.props.replaceModification(updateAddStopsTerminus(m, this.props.mapState.which, stop))
              this.props.setMapState({})
            }} />
        } else return <span /> // can we have a span here?
      })()}
    </LeafletMap>
  }
}<|MERGE_RESOLUTION|>--- conflicted
+++ resolved
@@ -73,11 +73,7 @@
       {/* Added trip patterns. */}
       {(this.props.modifications ? [...this.props.modifications.values()] : [])
         // hide trip pattern currently being edited
-<<<<<<< HEAD
-        .filter((m) => m.type === 'add-trip-pattern' && m.showOnMap && (this.props.mapState.modification == null || this.props.mapState.modification.id !== m.id))
-=======
         .filter((m) => m.type === 'add-trip-pattern' && m.showOnMap && (this.props.mapState.modification === undefined || this.props.mapState.modification.id !== m.id))
->>>>>>> f223092e
         // NB: updating the props of a geojson layer does nothing, but we won't ever do that as the only time geometries change is when the modification has been updated
         // and we will have removed that modification from the map
         .map((m) => <GeoJson data={{
