/** A layer to display (not edit) an added trip pattern */

<<<<<<< HEAD
import React, {Component, PropTypes} from 'react'
import {FeatureGroup, GeoJson} from 'react-leaflet'
=======
import React, {PropTypes} from 'react'
import {FeatureGroup, GeoJson, CircleMarker} from 'react-leaflet'
import {latLng} from 'leaflet'
>>>>>>> 74f547e7
import uuid from 'uuid'

import colors from '../colors'
import DirectionIcon from '../components/direction-icon'
import {getBearingAndCoordinatesAlongLine} from '../utils/markers'
import getStops from './transit-editor/get-stops'

export default class AddTripPatternLayer extends Component {
  static propTypes = {
    segments: PropTypes.array.isRequired
  }

<<<<<<< HEAD
  state = getStateFromProps(this.props)

  componentWillReceiveProps (newProps) {
    if (newProps.segments !== this.props.segments) {
      this.setState(getStateFromProps(newProps))
    }
=======
  render () {
    return <span>
      {this.renderGeometry()}
      {[...this.renderDirectionalMarkers()]}
      {[...this.renderStopIcons()]}
    </span>
>>>>>>> 74f547e7
  }

  shouldComponentUpdate (newProps, newState) {
    return newProps.segments !== this.props.segments
  }

  render () {
    const {geojson, key, markers} = this.state
    return <FeatureGroup>
      <GeoJson
        data={geojson}
        color={colors.ADDED}
        key={key}
        weight={3}
        />
      <DirectionMarkers markers={markers} />
    </FeatureGroup>
  }
}

function DirectionMarkers ({markers}) {
  return <FeatureGroup>{markers.map((marker, index) => {
    return <DirectionIcon
      bearing={marker.bearing}
      color={colors.ADDED}
      coordinates={marker.coordinates}
      key={`direction-icon-${index}-${marker.coordinates[0]}-${marker.coordinates[1]}-${marker.bearing}`}
      />
  })}
  </FeatureGroup>
}

function getStateFromProps (props) {
  return {
    key: uuid.v4(),
    geojson: getFeatureCollectionFromLineSegments(props.segments),
    markers: getDirectionalMarkerCoordinatesFromLineSegments(props.segments)
  }
}

function getDirectionalMarkerCoordinatesFromLineSegments (segments) {
  // smoosh all segments together
  const coordinates = [].concat(...segments.map(({geometry}) => geometry.coordinates.slice(0, -1)))
  // add last coordinate
  coordinates.push(segments.slice(-1)[0].geometry.coordinates.slice(-1)[0])

  return getBearingAndCoordinatesAlongLine({coordinates})
}

function getFeatureCollectionFromLineSegments (segments) {
  return {
    type: 'FeatureCollection',
    features: segments.map(({geometry}) => {
      return {
        type: 'Feature',
        properties: {},
        geometry
      }
    })
  }

  renderStopIcons () {
    const {modification} = this.props
    const stops = getStops(modification)
    return stops.map((stop, idx) =>
      <CircleMarker
        center={latLng(stop.lat, stop.lon)}
        key={`add-trip-pattern-layer-${modification.id}-stop-${idx}`}
        color={colors.ADDED}
        radius={2.5}
        />)
  }
}<|MERGE_RESOLUTION|>--- conflicted
+++ resolved
@@ -1,13 +1,8 @@
 /** A layer to display (not edit) an added trip pattern */
 
-<<<<<<< HEAD
-import React, {Component, PropTypes} from 'react'
-import {FeatureGroup, GeoJson} from 'react-leaflet'
-=======
 import React, {PropTypes} from 'react'
 import {FeatureGroup, GeoJson, CircleMarker} from 'react-leaflet'
 import {latLng} from 'leaflet'
->>>>>>> 74f547e7
 import uuid from 'uuid'
 
 import colors from '../colors'
@@ -15,26 +10,19 @@
 import {getBearingAndCoordinatesAlongLine} from '../utils/markers'
 import getStops from './transit-editor/get-stops'
 
-export default class AddTripPatternLayer extends Component {
+export default class AddTripPatternLayer extends FeatureGroup {
   static propTypes = {
     segments: PropTypes.array.isRequired
   }
 
-<<<<<<< HEAD
   state = getStateFromProps(this.props)
 
   componentWillReceiveProps (newProps) {
+    super.componentWillReceiveProps(newProps)
+
     if (newProps.segments !== this.props.segments) {
       this.setState(getStateFromProps(newProps))
     }
-=======
-  render () {
-    return <span>
-      {this.renderGeometry()}
-      {[...this.renderDirectionalMarkers()]}
-      {[...this.renderStopIcons()]}
-    </span>
->>>>>>> 74f547e7
   }
 
   shouldComponentUpdate (newProps, newState) {
@@ -42,7 +30,7 @@
   }
 
   render () {
-    const {geojson, key, markers} = this.state
+    const {geojson, key, markers, stops} = this.state
     return <FeatureGroup>
       <GeoJson
         data={geojson}
@@ -51,6 +39,7 @@
         weight={3}
         />
       <DirectionMarkers markers={markers} />
+      <StopIcons id={key} stops={stops} />
     </FeatureGroup>
   }
 }
@@ -71,7 +60,8 @@
   return {
     key: uuid.v4(),
     geojson: getFeatureCollectionFromLineSegments(props.segments),
-    markers: getDirectionalMarkerCoordinatesFromLineSegments(props.segments)
+    markers: getDirectionalMarkerCoordinatesFromLineSegments(props.segments),
+    stops: getStops(props.segments)
   }
 }
 
@@ -95,16 +85,19 @@
       }
     })
   }
+}
 
-  renderStopIcons () {
-    const {modification} = this.props
-    const stops = getStops(modification)
-    return stops.map((stop, idx) =>
+function StopIcons ({
+  id,
+  stops
+}) {
+  return <g>
+    {stops.map((stop, idx) =>
       <CircleMarker
         center={latLng(stop.lat, stop.lon)}
-        key={`add-trip-pattern-layer-${modification.id}-stop-${idx}`}
+        key={`add-trip-pattern-layer-${id}-stop-${idx}`}
         color={colors.ADDED}
         radius={2.5}
-        />)
-  }
+        />)}
+  </g>
 }