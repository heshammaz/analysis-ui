--- conflicted
+++ resolved
@@ -40,11 +40,8 @@
   const {error, outstandingRequests} = network
   const hasError = !!error
   return {
-<<<<<<< HEAD
     activeModification: scenario ? scenario.activeModification : null,
-=======
     center: mapState.center,
->>>>>>> 0ccdac76
     error: hasError ? error.error : '',
     errorMessage: hasError ? error.detailMessage : '',
     hasError,
@@ -96,12 +93,9 @@
   }
 
   state = {
-<<<<<<< HEAD
-    dockWidth: 0.25,
-    modificationDockWidth: this.props.modificationDockOffset
-=======
     center: this.props.center,
     dockWidth: 0.25,
+    modificationDockWidth: this.props.modificationDockOffset,
     zoom: this.props.zoom
   }
 
@@ -112,7 +106,6 @@
         center: nextProps.center
       })
     }
->>>>>>> 0ccdac76
   }
 
   componentWillMount () {
@@ -146,18 +139,10 @@
   }
 
   render () {
-<<<<<<< HEAD
     const {activeModification, children, error, errorMessage, hasError, 
            hasScenario, login, logout, mapComponents,
            outstandingRequests, projectId, project, userIsLoggedIn} = this.props
-
-    const center = project != null
-      ? latLng((project.bounds.north + project.bounds.south) / 2, (project.bounds.west + project.bounds.east) / 2)
-      : DEFAULT_CENTER
-=======
-    const {children, error, errorMessage, hasError, hasScenario, login, logout, mapComponents, outstandingRequests, projectId, userIsLoggedIn} = this.props
     const {center} = this.state
->>>>>>> 0ccdac76
 
     const totalDockWidth = this.state.dockWidth + (activeModification ? this.state.modificationDockWidth : 0)
     const mapWidth = (1 - totalDockWidth) * 100
