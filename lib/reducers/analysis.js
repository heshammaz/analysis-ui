
export const reducers = {
  'set profile request' (state, action) {
    return {
      ...state,
      profileRequest: action.payload
    }
  },
  'clear isochrone results' (state, action) {
    return {
      ...state,
      isochrone: null,
      isochroneLonLat: null
    }
  },
  'set isochrone cutoff' (state, action) {
    return {
      ...state,
      isochroneCutoff: action.payload
    }
  },
  'set isochrone fetch status' (state, action) {
    return {
      ...state,
      isFetchingIsochrone: action.payload
    }
  },
<<<<<<< HEAD
  'set isochrone lonlat' (state, action) {
=======
  'set isochrone fetch status message' (state, action) {
    return {
      ...state,
      isochroneFetchStatusMessage: action.payload
    }
  },
  'set isochrone latlng' (state, action) {
>>>>>>> 115115ba
    return {
      ...state,
      isochroneLonLat: action.payload
    }
  },
  'set isochrone results' (state, action) {
    const { isochrone, comparisonIsochrone, accessibility, comparisonAccessibility, indicator, grid, isochroneCutoff, spectrogramData, comparisonSpectrogramData } = action.payload
    return {
      ...state,
      isochrone,
      grid,
      accessibility,
      isochroneCutoff,
      spectrogramData,
      comparisonIsochrone,
      comparisonAccessibility,
      comparisonSpectrogramData,
      // clear any previous errors
      scenarioApplicationErrors: null,
      currentIndicator: indicator
    }
  },
  'show scenario application errors' (state, action) {
    return {
      ...state,
      scenarioApplicationErrors: action.payload
    }
  },
  'enter analysis mode' (state, action) {
    return {
      ...state,
      active: true
    }
  },
  'exit analysis mode' (state, action) {
    return {
      ...state,
      isochrone: null,
      comparisonIsochrone: null,
      accessibility: null,
      comparisonAccessibility: null,
      spectrogramData: null,
      comparisonSpectrogramData: null,
      scenarioApplicationErrors: null,
      active: false
    }
  },
  'set active variant' (state, action) {
    return {
      ...state,
      activeVariant: action.payload
    }
  },
  'set comparison in progress' (state, action) {
    return {
      ...state,
      comparisonInProgress: action.payload
    }
  },
  'set comparison scenario' (state, action) {
    const { id, bundleId, variantIndex } = action.payload
    return {
      ...state,
      comparisonScenarioId: id,
      comparisonBundleId: bundleId,
      comparisonVariant: variantIndex,
      comparisonModifications: null
    }
  },
  'set comparison modifications' (state, action) {
    // re-set all these to ensure the ID and the modifications cannot get out of sync
    const { id, bundleId, variantIndex, modifications } = action.payload
    return {
      ...state,
      comparisonScenarioId: id,
      comparisonBundleId: bundleId,
      comparisonVariant: variantIndex,
      comparisonModifications: modifications
    }
  },
  'set active regional analyses' (state, action) {
    const { id, comparisonId } = action.payload
    return {
      ...state,
      regional: {
        id,
        comparisonId,
        // clear data
        grid: null,
        comparisonGrid: null,
        probabilityGrid: null,
        minimumImprovementProbability: state.regional.minimumImprovementProbability,
        breaks: []
      }
    }
  },
  'set regional analysis grids' (state, action) {
    const { grid, comparisonGrid, probabilityGrid, differenceGrid, breaks } = action.payload
    return {
      ...state,
      regional: {
        ...state.regional,
        grid,
        comparisonGrid,
        probabilityGrid,
        differenceGrid,
        breaks
      }
    }
  },
  'set minimum improvement probability' (state, action) {
    return {
      ...state,
      regional: {
        ...state.regional,
        minimumImprovementProbability: action.payload
      }
    }
  }
}

export const initialState = {
  isochroneCutoff: 60,
  isFetchingIsochrone: false,
  active: false,
  comparisonInProgress: false,
  scenarioApplicationErrors: null,
  regional: {
    id: null,
    comparisonId: null,
    percentile: 50,
    grid: null,
    comparisonGrid: null,
    probabilityGrid: null,
    minimumImprovementProbability: 0.95,
    breaks: []
  },
  profileRequest: {
    date: (new Date()).toISOString().split('T')[0],
    fromTime: 25200,
    toTime: 32400,
    accessModes: 'WALK',
    directModes: 'WALK',
    egressModes: 'WALK',
    transitModes: 'TRANSIT',
    walkSpeed: 1.3888888888888888,
    bikeSpeed: 4.166666666666667,
    carSpeed: 20,
    streetTime: 90,
    maxWalkTime: 20,
    maxBikeTime: 20,
    maxCarTime: 45,
    minBikeTime: 10,
    minCarTime: 10,
    suboptimalMinutes: 5,
    reachabilityThreshold: 0,
    bikeSafe: 1,
    bikeSlope: 1,
    bikeTime: 1,
    bikeTrafficStress: 4,
    monteCarloDraws: 200,
    maxRides: 4
  }
}<|MERGE_RESOLUTION|>--- conflicted
+++ resolved
@@ -25,17 +25,13 @@
       isFetchingIsochrone: action.payload
     }
   },
-<<<<<<< HEAD
-  'set isochrone lonlat' (state, action) {
-=======
   'set isochrone fetch status message' (state, action) {
     return {
       ...state,
       isochroneFetchStatusMessage: action.payload
     }
   },
-  'set isochrone latlng' (state, action) {
->>>>>>> 115115ba
+  'set isochrone lonlat' (state, action) {
     return {
       ...state,
       isochroneLonLat: action.payload
