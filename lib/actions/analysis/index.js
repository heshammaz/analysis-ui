<<<<<<< HEAD
import lonlat from '@conveyal/lonlat'
import {createAction} from 'redux-actions'

import {serverAction} from '../network'
=======
import {createAction} from 'redux-actions'
import {serverAction, lockUiWithError} from '../network'
import lonlng from 'lonlng'
>>>>>>> 115115ba

import {getIsochronesAndAccessibility, ScenarioApplicationError, AnalysisError, statusByPriority} from '../../utils/browsochrones'

export const clearIsochroneResults = createAction('clear isochrone results')
<<<<<<< HEAD
export const setIsochroneCutoff = createAction('set isochrone cutoff')
export const setIsochroneFetchStatus = createAction('set isochrone fetch status')
export const setIsochroneLonLat = createAction('set isochrone lonlat', (x) => lonlat(x))
export const setIsochroneResults = createAction('set isochrone results')
export const setCurrentIndicator = createAction('set current indicator')
=======
>>>>>>> 115115ba
export const enterAnalysisMode = createAction('enter analysis mode')
export const exitAnalysisMode = createAction('exit analysis mode')
export const setActiveVariant = createAction('set active variant')
export const setComparisonInProgress = createAction('set comparison in progress')
export const setComparisonModifications = createAction('set comparison modifications')
export const setComparisonScenarioId = createAction('set comparison scenario')
export const setCurrentIndicator = createAction('set current indicator')
export const setIsochroneCutoff = createAction('set isochrone cutoff')
export const setIsochroneFetchStatus = createAction('set isochrone fetch status')
export const setIsochroneFetchStatusMessage = createAction('set isochrone fetch status message')
export const setIsochroneLatLng = createAction('set isochrone latlng', (x) => lonlng(x))
export const setIsochroneResults = createAction('set isochrone results')
export const setProfileRequest = createAction('set profile request')
export const showScenarioApplicationErrors = createAction('show scenario application errors')

/** Sets the comparison scenario ID, and retrieves that scenario */
export const setComparisonScenario = ({ id, bundleId, variantIndex }) => [
  setComparisonScenarioId({ id, bundleId, variantIndex }),
  serverAction({
    url: `/api/scenario/${id}/modifications`,
    next: async (response) => {
      // return everything to avoid things getting out of sync if multiple requests are made;
      // UI state should always be coherent.
      return setComparisonModifications({
        id,
        bundleId,
        variantIndex,
        // Variant -1 indicates to just use the raw bundle
        modifications: variantIndex === -1 ? [] : (await response.json()).filter(m => m.variants[variantIndex])
      })
    }
  })
]

export const fetchIsochrone = ({
  bundleId,
  projectId,
  indicator,
  isochroneCutoff,
  modifications,
  origin,
  scenarioId,
  comparisonBundleId,
  comparisonScenarioId,
  comparisonModifications,
  workerVersion,
  profileRequest,
  dispatch,
  next
}) => {
  return [
    setIsochroneFetchStatus(true),
<<<<<<< HEAD
    setIsochroneLonLat(origin),
    fetchIsochronesIncludingComparisonIfRequested({ scenarioId, comparisonScenarioId, projectId, bundleId, comparisonBundleId, modifications, comparisonModifications, isochroneCutoff, origin, indicator, workerVersion, profileRequest })
=======
    setIsochroneLatLng(origin),
    fetchIsochronesIncludingComparisonIfRequested({
      bundleId,
      comparisonBundleId,
      comparisonModifications,
      comparisonScenarioId,
      indicator,
      isochroneCutoff,
      modifications,
      origin,
      profileRequest,
      projectId,
      scenarioId,
      workerVersion,
      updateStatus: (status) => dispatch(setIsochroneFetchStatusMessage(status))
    })
>>>>>>> 115115ba
      .then(({ isochrone, comparisonIsochrone, grid, accessibility, comparisonAccessibility, indicator, isochroneCutoff, spectrogramData, comparisonSpectrogramData }) => [
        setIsochroneResults({ isochrone, comparisonIsochrone, grid, accessibility, comparisonAccessibility, indicator, isochroneCutoff, spectrogramData, comparisonSpectrogramData }),
        setIsochroneFetchStatus(false),
        // TODO there's got to be a more elegant way to call an action after isochrone results are updated
        next
      ])
      // handle rejection; if it's a scenario application error display it
      .catch(err => {
        if (err instanceof ScenarioApplicationError) {
          return [
            setIsochroneFetchStatus(false),
            clearIsochroneResults(),
            showScenarioApplicationErrors(err.errors)
          ]
        } else if (err instanceof AnalysisError) {
          return lockUiWithError(err.statusText)
        } else {
          // unexpected error, rethrow
          throw err
        }
      })
  ]
}

async function fetchIsochronesIncludingComparisonIfRequested ({
  bundleId,
  comparisonBundleId,
  comparisonModifications,
  comparisonScenarioId,
  indicator,
  isochroneCutoff,
  modifications,
  origin,
  profileRequest,
  projectId,
  scenarioId,
  workerVersion,
  updateStatus
}) {
  const promises = []

  const isComparison = comparisonScenarioId != null

  let status, comparisonStatus

  const handleStatusUpdate = () => {
    const statusPriority = statusByPriority.indexOf(status)
    const comparisonStatusPriority = statusByPriority.indexOf(comparisonStatus)
    const combinedStatus = statusPriority < comparisonStatusPriority
      ? status || comparisonStatus // if status is undefined, priority will be -1, fall through to comparison status
      : comparisonStatus || status
    updateStatus(combinedStatus)
  }

  // get the base query
  promises.push(getIsochronesAndAccessibility({
    bundleId,
    indicator,
    isochroneCutoff,
    modifications,
    origin,
    profileRequest,
    projectId,
    scenarioId,
    workerVersion,
    updateStatus: (newStatus) => {
      status = newStatus
      handleStatusUpdate()
    }
  }))

  // get the comparison query, if requested
  if (isComparison) {
    promises.push(getIsochronesAndAccessibility({
      bundleId: comparisonBundleId,
      indicator,
      isochroneCutoff,
      modifications: comparisonModifications,
      origin,
      profileRequest,
      projectId,
      scenarioId: comparisonScenarioId,
      workerVersion,
      updateStatus: (newStatus) => {
        comparisonStatus = newStatus
        handleStatusUpdate()
      }
    }))
  }

  let result, comparison
  try {
    [result, comparison] = await Promise.all(promises)
  } catch (e) {
    throw e // rethrow to caller
  }

  if (isComparison) {
    return {
      ...result,
      comparisonIsochrone: comparison.isochrone,
      comparisonAccessibility: comparison.accessibility,
      comparisonSpectrogramData: comparison.spectrogramData
    }
  } else {
    return result
  }
}<|MERGE_RESOLUTION|>--- conflicted
+++ resolved
@@ -1,25 +1,11 @@
-<<<<<<< HEAD
 import lonlat from '@conveyal/lonlat'
 import {createAction} from 'redux-actions'
 
-import {serverAction} from '../network'
-=======
-import {createAction} from 'redux-actions'
 import {serverAction, lockUiWithError} from '../network'
-import lonlng from 'lonlng'
->>>>>>> 115115ba
 
 import {getIsochronesAndAccessibility, ScenarioApplicationError, AnalysisError, statusByPriority} from '../../utils/browsochrones'
 
 export const clearIsochroneResults = createAction('clear isochrone results')
-<<<<<<< HEAD
-export const setIsochroneCutoff = createAction('set isochrone cutoff')
-export const setIsochroneFetchStatus = createAction('set isochrone fetch status')
-export const setIsochroneLonLat = createAction('set isochrone lonlat', (x) => lonlat(x))
-export const setIsochroneResults = createAction('set isochrone results')
-export const setCurrentIndicator = createAction('set current indicator')
-=======
->>>>>>> 115115ba
 export const enterAnalysisMode = createAction('enter analysis mode')
 export const exitAnalysisMode = createAction('exit analysis mode')
 export const setActiveVariant = createAction('set active variant')
@@ -30,7 +16,7 @@
 export const setIsochroneCutoff = createAction('set isochrone cutoff')
 export const setIsochroneFetchStatus = createAction('set isochrone fetch status')
 export const setIsochroneFetchStatusMessage = createAction('set isochrone fetch status message')
-export const setIsochroneLatLng = createAction('set isochrone latlng', (x) => lonlng(x))
+export const setIsochroneLonLat = createAction('set isochrone lonlat', (x) => lonlat(x))
 export const setIsochroneResults = createAction('set isochrone results')
 export const setProfileRequest = createAction('set profile request')
 export const showScenarioApplicationErrors = createAction('show scenario application errors')
@@ -72,11 +58,7 @@
 }) => {
   return [
     setIsochroneFetchStatus(true),
-<<<<<<< HEAD
     setIsochroneLonLat(origin),
-    fetchIsochronesIncludingComparisonIfRequested({ scenarioId, comparisonScenarioId, projectId, bundleId, comparisonBundleId, modifications, comparisonModifications, isochroneCutoff, origin, indicator, workerVersion, profileRequest })
-=======
-    setIsochroneLatLng(origin),
     fetchIsochronesIncludingComparisonIfRequested({
       bundleId,
       comparisonBundleId,
@@ -92,7 +74,6 @@
       workerVersion,
       updateStatus: (status) => dispatch(setIsochroneFetchStatusMessage(status))
     })
->>>>>>> 115115ba
       .then(({ isochrone, comparisonIsochrone, grid, accessibility, comparisonAccessibility, indicator, isochroneCutoff, spectrogramData, comparisonSpectrogramData }) => [
         setIsochroneResults({ isochrone, comparisonIsochrone, grid, accessibility, comparisonAccessibility, indicator, isochroneCutoff, spectrogramData, comparisonSpectrogramData }),
         setIsochroneFetchStatus(false),
