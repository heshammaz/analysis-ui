import {createAction} from 'redux-actions'
import {push} from 'react-router-redux'
import uuid from 'uuid'

import {serverAction} from './network'
import {setBundles} from './'
import {setAll as setScenarios, setAndLoadModifications} from './scenario'

<<<<<<< HEAD
export const create = ({
  bounds,
  description,
  name,
  r5Version = '1.1.0'
}) =>
  serverAction({
    options: {
      body: JSON.stringify({
        // TEMPORARY HACK TO SET BOUNDS
        bounds: {
          north: 39.0093,
          east: -76.7862,
          south: 38.7779,
          west: -77.2428
        },
        description,
=======
export const DEFAULT_BOUNDS = {
  north: 39.02345139405932,
  east: -76.81503295898438,
  south: 38.777640223073355,
  west: -77.25723266601562
}

export const create = () =>
  serverAction({
    options: {
      body: JSON.stringify({
        bounds: DEFAULT_BOUNDS,
        description: 'Project description',
>>>>>>> 5d0b3671
        id: uuid.v4(),
        name: 'Project name',
        r5Version: '1.0.0'
      }),
      method: 'post'
    },
    url: '/api/project',
    next: async (response) => {
      const project = await response.json()
      return [
        setLocally(project),
        push(`/projects/${project.id}/edit`)
      ]
    }
  })

export const load = (id) =>
  serverAction({
    url: `/api/project/${id}`,
    next: async (response) => {
      const project = await response.json()
      return [
        setLocally({project}),
        loadScenariosForProject({projectId: id})
      ]
    }
  })

export const loadAll = () =>
  serverAction({
    url: '/api/project',
    next: async (response) => {
      const projects = await response.json()
      const projectsExist = projects && projects.length > 0
      if (projectsExist) {
        return setAll(projects)
      } else {
        return push('/projects/create')
      }
    }
  })

const saveToServer = (project) =>
  serverAction({
    url: `/api/project/${project.id}`,
    options: {
      body: JSON.stringify(project),
      method: 'put'
    }
  })
const setLocally = createAction('set project')
export const save = (project) => [setLocally(project), saveToServer(project)]
export const setAll = createAction('set all projects')

export const setAndLoadScenarios = ({
  currentScenarioId,
  project
<<<<<<< HEAD
}) => {
  const {scenarios} = project
  const scenariosExist = scenarios && scenarios.length > 0
  let finalAction // either loading chosen scenario or going to create scenario page

  if (scenariosExist) {
    const foundCurrentScenario = scenarios.find((scenario) => scenario.id === currentScenarioId)
    const currentScenario = foundCurrentScenario || scenarios[0]
    finalAction = setAndLoadModifications(currentScenario)
  } else {
    finalAction = push(`/projects/${project.id}/scenarios/create`)
  }

  return [
    set(Object.assign({}, project, { bundles: [], scenarios: [] })),
    setBundles(project.bundles),
    setScenarios(project.scenarios),
    finalAction
  ]
}
=======
}) => [
  setLocally(project),
  loadScenariosForProject({
    currentScenarioId,
    projectId: project.id
  })
]
>>>>>>> 5d0b3671
<|MERGE_RESOLUTION|>--- conflicted
+++ resolved
@@ -6,25 +6,6 @@
 import {setBundles} from './'
 import {setAll as setScenarios, setAndLoadModifications} from './scenario'
 
-<<<<<<< HEAD
-export const create = ({
-  bounds,
-  description,
-  name,
-  r5Version = '1.1.0'
-}) =>
-  serverAction({
-    options: {
-      body: JSON.stringify({
-        // TEMPORARY HACK TO SET BOUNDS
-        bounds: {
-          north: 39.0093,
-          east: -76.7862,
-          south: 38.7779,
-          west: -77.2428
-        },
-        description,
-=======
 export const DEFAULT_BOUNDS = {
   north: 39.02345139405932,
   east: -76.81503295898438,
@@ -38,10 +19,9 @@
       body: JSON.stringify({
         bounds: DEFAULT_BOUNDS,
         description: 'Project description',
->>>>>>> 5d0b3671
         id: uuid.v4(),
         name: 'Project name',
-        r5Version: '1.0.0'
+        r5Version: '1.1.0'
       }),
       method: 'post'
     },
@@ -60,10 +40,7 @@
     url: `/api/project/${id}`,
     next: async (response) => {
       const project = await response.json()
-      return [
-        setLocally({project}),
-        loadScenariosForProject({projectId: id})
-      ]
+      return setAndLoadScenarios({project})
     }
   })
 
@@ -96,7 +73,6 @@
 export const setAndLoadScenarios = ({
   currentScenarioId,
   project
-<<<<<<< HEAD
 }) => {
   const {scenarios} = project
   const scenariosExist = scenarios && scenarios.length > 0
@@ -111,18 +87,9 @@
   }
 
   return [
-    set(Object.assign({}, project, { bundles: [], scenarios: [] })),
+    setLocally(Object.assign({}, project, { bundles: [], scenarios: [] })),
     setBundles(project.bundles),
     setScenarios(project.scenarios),
     finalAction
   ]
-}
-=======
-}) => [
-  setLocally(project),
-  loadScenariosForProject({
-    currentScenarioId,
-    projectId: project.id
-  })
-]
->>>>>>> 5d0b3671
+}