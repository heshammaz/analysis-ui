import {createAction} from 'redux-actions'
import authenticatedFetch from '../utils/authenticated-fetch'
import messages from '../messages'

const REQUEST_TIMEOUT_MS = 5000 // if things take more than 5s to save we have a problem
/** Lock the whole UI when there is a network error */
export const lockUiWithError = createAction('lock ui with error')
/** increment the number of outstanding requests, so we can draw the "Saving . . . / All changes saved" indicator */
export const incrementOutstandingRequests = createAction('increment outstanding requests')
export const decrementOutstandingRequests = createAction('decrement outstanding requests')
export const deleteModificationFromStore = createAction('delete modification')

<<<<<<< HEAD
async function fetchAction (fn, timeout = REQUEST_TIMEOUT_MS) {
  let timeoutid
  try {
    timeoutid = setTimeout(() => {
      throw lockUiWithError({
        error: messages.network.timeout,
        detailMessage: messages.network.checkConnection
      })
    }, timeout)
    const res = await fn()
    clearTimeout(timeoutid)
    if (res.ok) {
      return res
    } else {
      throw lockUiWithError({
        error: messages.network.serverError,
        detailMessage: res.statusText
      })
    }
  } catch (e) {
    clearTimeout(timeoutid)
    if (e.payload) {
      return e
    } else {
      return lockUiWithError({
=======
export const deleteModification = (mId) => [deleteModificationFromStore(mId), incrementOutstandingRequests(), deleteModificationOnServer(mId)]

export const deleteModificationOnServer = (modificationId) => {
  return new Promise((resolve, reject) => {
    // has this request been completed, either successfully or otherwise?
    let requestComplete = false
    authenticatedFetch(`/api/modification/${modificationId}`, {
      method: 'delete'
    }).then((res) => {
      if (res.status !== 200) {
        // uh oh
        requestComplete = true
        resolve(lockUiWithError({
          error: messages.network.serverError,
          detailMessage: res.statusText
        }))
      } else {
        // yay everything worked!
        requestComplete = true
        resolve(decrementOutstandingRequests())
      }
    }).catch((err) => {
      // network issue?
      requestComplete = true
      resolve(lockUiWithError({
>>>>>>> f2b4f02f
        error: messages.network.error,
        detailMessage: e
      })
    }
  }
}

function serverAction (fn) {
  return [
    incrementOutstandingRequests(),
    fetchAction(fn)
      .then((res) => {
        const actions = [decrementOutstandingRequests()]
        if (res.payload) {
          actions.push(res)
        }
        return actions
      })
  ]
}

/**
 * Delete Bundle
 */
const deleteBundleLocally = createAction('delete bundle')
const deleteBundleOnServer = (id) =>
  serverAction(() =>
    authenticatedFetch(`/api/bundle/${id}`, { method: 'delete' }))
export const deleteBundle = (id) => [deleteBundleLocally(id), deleteBundleOnServer(id)]

export const loadProjects = createAction('load projects')
export const login = createAction('log in')
export const logout = createAction('log out')

/**
 * Delete Modification
 */
const deleteModificationLocally = createAction('delete modification')
const deleteModificationOnServer = (id) =>
  serverAction(() =>
    authenticatedFetch(`/api/modification/${id}`, { method: 'delete' }))
export const deleteModification = (id) => [deleteModificationLocally(id), deleteModificationOnServer(id)]

/**
 * Save Modification
 */
const saveModificationLocally = createAction('update modification')
const saveModificationToServer = (m) =>
  serverAction(() =>
    authenticatedFetch(`/api/modification/${m.id}`, { method: 'put', body: JSON.stringify(m) }))
export const replaceModification = (m) => [saveModificationLocally(m), saveModificationToServer(m)]

export const setBundle = createAction('set bundle')
/** update map state */
export const setMapState = createAction('set map state')
export const setProject = createAction('set project')
export const setUser = createAction('set user')
/** Update the data pulled in from the GTFS feed */
export const updateData = createAction('update data')
/** update available variants */
export const createVariant = createAction('create variant')
export const updateVariant = createAction('update variant')
export const updateVariants = createAction('update variants')<|MERGE_RESOLUTION|>--- conflicted
+++ resolved
@@ -10,7 +10,6 @@
 export const decrementOutstandingRequests = createAction('decrement outstanding requests')
 export const deleteModificationFromStore = createAction('delete modification')
 
-<<<<<<< HEAD
 async function fetchAction (fn, timeout = REQUEST_TIMEOUT_MS) {
   let timeoutid
   try {
@@ -36,33 +35,6 @@
       return e
     } else {
       return lockUiWithError({
-=======
-export const deleteModification = (mId) => [deleteModificationFromStore(mId), incrementOutstandingRequests(), deleteModificationOnServer(mId)]
-
-export const deleteModificationOnServer = (modificationId) => {
-  return new Promise((resolve, reject) => {
-    // has this request been completed, either successfully or otherwise?
-    let requestComplete = false
-    authenticatedFetch(`/api/modification/${modificationId}`, {
-      method: 'delete'
-    }).then((res) => {
-      if (res.status !== 200) {
-        // uh oh
-        requestComplete = true
-        resolve(lockUiWithError({
-          error: messages.network.serverError,
-          detailMessage: res.statusText
-        }))
-      } else {
-        // yay everything worked!
-        requestComplete = true
-        resolve(decrementOutstandingRequests())
-      }
-    }).catch((err) => {
-      // network issue?
-      requestComplete = true
-      resolve(lockUiWithError({
->>>>>>> f2b4f02f
         error: messages.network.error,
         detailMessage: e
       })
