--- conflicted
+++ resolved
@@ -12,16 +12,6 @@
   const scenarioId = scenario.currentScenario ? scenario.currentScenario.id : null
   return {
     // TODO duplicate code below and in containers/isochrone
-<<<<<<< HEAD
-    isochroneLonLat: analysis.isochroneLonLat || state.mapState.center,
-    modifications: scenario.modifications.filter(m => m.variants[variantId]),
-    scenarioId,
-    variantIndex: variantId,
-    variantName: scenario.currentScenario.variants[variantId],
-    scenarioName: scenario.currentScenario.name,
-    workerVersion: project.currentProject.r5Version,
-=======
->>>>>>> 115115ba
     accessibility: analysis.accessibility,
     bundleId: scenario.currentBundle ? scenario.currentBundle.id : null,
     comparisonAccessibility: analysis.comparisonAccessibility,
@@ -36,7 +26,7 @@
     isFetchingIsochrone: analysis.isFetchingIsochrone,
     isochroneCutoff: analysis.isochroneCutoff || 60,
     isochroneFetchStatusMessage: analysis.isochroneFetchStatusMessage,
-    isochroneLatLng: analysis.isochroneLatLng || state.mapState.center,
+    isochroneLonLat: analysis.isochroneLonLat || state.mapState.center,
     isShowingIsochrone: mapState.components.indexOf(ISOCHRONE_COMPONENT) !== -1,
     isShowingOpportunities: mapState.components.indexOf(OPPORTUNITY_COMPONENT) !== -1,
     modifications: scenario.modifications.filter(m => m.variants[variantId]),
