--- conflicted
+++ resolved
@@ -24,6 +24,7 @@
     updateVariants: PropTypes.func.isRequired,
     setMapState: PropTypes.func.isRequired,
     variants: PropTypes.array.isRequired,
+    name: PropTypes.string,
     projectName: PropTypes.string.isRequired,
     data: PropTypes.object
   };
@@ -166,17 +167,13 @@
       <div>
         <Title>Variants <TitleButton onClick={this.newVariant}><i className='fa fa-plus'></i></TitleButton></Title>
         <ol>{/* using an ordered list as we number the variants rather than spelling out their names in each modification class */}
-<<<<<<< HEAD
-          {variants.map((v, i) => <li key={`variant-${i}`}><input type='text' onChange={(e) => this.setVariantName(i, e.target.value)} value={v} /></li>)}
-=======
-          {this.props.variants.map((v, i) =>
+          {variants.map((v, i) =>
             <li key={`variant-${i}`}>
               <input type='text' onChange={(e) => this.setVariantName(i, e.target.value)} value={v} />
               <a href='#' onClick={(e) => this.exportVariant(i)}>export</a>&nbsp;
               <a href='#' onClick={(e) => this.expandVariant(i)}>expand</a>&nbsp;
               <a href='#' onClick={(e) => this.showVariant(i)}>show on map</a>
             </li>)}
->>>>>>> 1ee7923d
         </ol>
 
         <Title>Add trip patterns <TitleButton onClick={this.newAddTripPatternModification}><i className='fa fa-plus'></i></TitleButton></Title>
