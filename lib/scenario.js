/** display a scenario */

import lonlng from 'lonlng'
import React, {Component, PropTypes} from 'react'
import {connect} from 'react-redux'
import {push} from 'react-router-redux'
import Select from 'react-select'
import {createSelector} from 'reselect'

import {runSinglePoint as runSinglePointAnalysis} from './actions/analysis'
import {create as createModification, copyFromScenario, setAndRetrieveData as replaceModification} from './actions/modifications'
import {load} from './actions/scenario'
import {Button} from './components/buttons'
import DockContentTitle from './components/dock-content-title'
import Icon from './components/icon'
import * as types from './utils/modification-types'
import Geocoder from './geocoder'
import ModificationGroup from './modification-group'
import VariantEditor from './variant-editor'

const scenarioHasMatchingBundle = ({bundleId, scenarioId, scenarios}) =>
  (scenario) =>
    scenario.bundleId === bundleId && scenario.id !== scenarioId

const candidateScenarioOptionsSelector = createSelector(
  (state) => state.scenario.scenarios,
  (state, props) => props.params.scenarioId,
  (state) => state.scenario.currentBundle,
  (scenarios, scenarioId, bundle) => {
    if (bundle) {
      return scenarios
        .filter(scenarioHasMatchingBundle({bundleId: bundle.id, scenarioId}))
        .map((scenario) => { return {value: scenario.id, label: scenario.name} })
    } else {
      return []
    }
  }
)

function mapStateToProps (state, props) {
  const {project, scenario} = state
  const {params} = props
  const currentBundle = scenario.currentBundle || {}
  const currentProject = project.projectsById[params.projectId] || {}
  const scenarioId = params.scenarioId
  const currentScenario = scenario.scenariosById[scenarioId] || {}
  const defaultFeedId = scenario.feeds.length > 0
    ? scenario.feeds[0].id
    : ''

  return {
    bounds: currentProject.bounds,
    bundleId: currentBundle.id,
    bundleName: currentBundle.name,
    candidateScenarioOptions: candidateScenarioOptionsSelector(state, props),
    defaultFeedId,
    id: params.scenarioId,
    modificationsByType: scenario.modificationsByType,
    name: currentScenario.name,
    projectId: params.projectId,
    variants: scenario.variants
  }
}

function mapDispatchToProps (dispatch) {
  return {
    copyFromScenario: (opts) => dispatch(copyFromScenario(opts)),
    createModification: (opts) => dispatch(createModification(opts)),
    load: (id) => dispatch(load(id)),
    push: (opts) => dispatch(push(opts)),
    replaceModification: (opts) => dispatch(replaceModification(opts)),
    runSinglePointAnalysis: (opts) => dispatch(runSinglePointAnalysis(opts))
  }
}

class Scenario extends Component {
  static propTypes = {
    bounds: PropTypes.shape({
      north: PropTypes.number,
      east: PropTypes.number,
      south: PropTypes.number,
      west: PropTypes.number
    }),
    bundleId: PropTypes.string,
    bundleName: PropTypes.string,
    candidateScenarioOptions: PropTypes.array,
    copyFromScenario: PropTypes.func.isRequired,
    createModification: PropTypes.func.isRequired,
    defaultFeedId: PropTypes.string,
    id: PropTypes.string.isRequired,
    modificationsByType: PropTypes.object,
    name: PropTypes.string,
    projectId: PropTypes.string.isRequired,
    replaceModification: PropTypes.func.isRequired,
    runSinglePointAnalysis: PropTypes.func.isRequired,
    variants: PropTypes.array.isRequired
  }

  state = {
    importScenarioId: null,
    showGeocoder: false
  }

  componentDidMount () {
    const {load, id} = this.props
    load(id)
  }

  componentWillMount () {
    // TODO: Add scenario map component
  }

  componentWillUnmount () {
    // TODO: Remove scenario map component
  }

  componentWillReceiveProps (newProps) {
    const {load, id} = this.props
    const isNewScenarioId = id !== newProps.id
    if (isNewScenarioId) load(newProps.id)
  }

  copyModificationsFromScenario = () => {
    const {copyFromScenario, id, variants} = this.props
    copyFromScenario({
      fromScenarioId: this.state.importScenarioId,
      toScenarioId: id,
      variants
    })
  }

  _createFns = {}

  createModificationBy (type) {
    if (!this._createFns[type]) {
      this._createFns[type] = () => this.createModification(type)
    }
    return this._createFns[type]
  }

  createModification (type) {
    const {createModification, defaultFeedId, id, variants} = this.props
    createModification({
      feedId: defaultFeedId,
      scenarioId: id,
      type,
      variants: variants.map((v) => true)
    })
  }

  runSinglePointAnalysis (feature) {
    const {bundleId, id, runSinglePointAnalysis} = this.props
    runSinglePointAnalysis({
      bundleId,
      latlng: lonlng.fromGeoJSON(feature.geometry.coordinates),
      scenarioId: id
    })
  }

  onChangeGeocoder = (feature) => {
    // this.runSinglePointAnalysis(feature)
    this.setState({...this.state, showGeocoder: false})
  }

  closeGeocoder = () => {
    this.setState({...this.state, showGeocoder: false})
  }

  showGeocoder = (e) => {
    e.preventDefault()
    this.setState({...this.state, showGeocoder: true})
  }

  goToEditScenario = () => {
    const {id, projectId, push} = this.props
    push(`/projects/${projectId}/scenarios/${id}/edit`)
  }

  goToImportShapefile = () => {
    const {id, projectId, push} = this.props
    push(`/projects/${projectId}/scenarios/${id}/import-shapefile`)
  }

  render () {
    const {bundleName, candidateScenarioOptions, children, modificationsByType, name} = this.props
    const {showGeocoder} = this.state
    return (
      <div>
        <DockContentTitle>
          <Icon type='code-fork' /> {name}: {bundleName}
          <Button
            className='pull-right'
            onClick={this.goToEditScenario}
            ><Icon type='pencil' />
          </Button>
          <Button
            className='pull-right'
            onClick={this.goToImportShapefile}
            ><Icon type='upload' />
          </Button>
          <Button
            className='pull-right'
            onClick={this.showGeocoder}
            ><Icon type='search' />
          </Button>
        </DockContentTitle>

        {children}

        <VariantEditor />

        {modificationsByType && Object.values(types).map((type) => {
          return <ModificationGroup
            create={this.createModificationBy(type)}
            key={`modification-group-${type}`}
            modifications={modificationsByType[type] || []}
            type={type}
            />
        })}

        {candidateScenarioOptions.length > 0 && this.renderImport({candidateScenarioOptions})}

<<<<<<< HEAD
        <Geocoder
          boundary={{
            rect: {
              maxLatlng: maxLatlng(bounds),
              minLatlng: minLatlng(bounds)
            }
          }}
          isOpen={showGeocoder}
          onClose={this.closeGeocoder}
          onChange={this.onChangeGeocoder}
          />
=======
        {showGeocoder &&
          <Geocoder
            onClose={this.closeGeocoder}
            onChange={this.onChangeGeocoder}
            />
        }
>>>>>>> cbe12511
      </div>
    )
  }

  setImportScenarioId = (e) => {
    this.setState({ importScenarioId: e.value })
  }

  renderImport ({
    candidateScenarioOptions
  }) {
    return (
      <div
        className='panel panel-default'
        >
        <div className='panel-body'>
          <div className='form-group'>Import modifications from another scenario</div>
          <div className='form-group'>
            <Select
              onChange={this.setImportScenarioId}
              options={candidateScenarioOptions}
              placeholder='Select a scenario...'
              value={this.state.importScenarioId}
              />
          </div>
          <div className='form-group'>
            <Button
              block
              onClick={this.copyModificationsFromScenario}
              style='success'
              >Import modifications
            </Button>
          </div>
        </div>
      </div>
      )
  }
}

export default connect(mapStateToProps, mapDispatchToProps)(Scenario)<|MERGE_RESOLUTION|>--- conflicted
+++ resolved
@@ -220,26 +220,11 @@
 
         {candidateScenarioOptions.length > 0 && this.renderImport({candidateScenarioOptions})}
 
-<<<<<<< HEAD
         <Geocoder
-          boundary={{
-            rect: {
-              maxLatlng: maxLatlng(bounds),
-              minLatlng: minLatlng(bounds)
-            }
-          }}
           isOpen={showGeocoder}
           onClose={this.closeGeocoder}
           onChange={this.onChangeGeocoder}
           />
-=======
-        {showGeocoder &&
-          <Geocoder
-            onClose={this.closeGeocoder}
-            onChange={this.onChangeGeocoder}
-            />
-        }
->>>>>>> cbe12511
       </div>
     )
   }
