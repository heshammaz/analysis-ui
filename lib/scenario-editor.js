/**
 * The main component that controls the scenario editor, and handles the map.
 */

import React, { Component, PropTypes } from 'react'
import Dock from 'react-dock'
import { connect } from 'react-redux'
import { bindActionCreators } from 'redux'
import { SET_PROJECT, SET_BUNDLE, SET_USER_PROFILE, REPLACE_MODIFICATION, UPDATE_DATA, DELETE_MODIFICATION, SET_MAP_STATE, UPDATE_VARIANTS } from './action-types'
import Modal from 'react-modal'
import uuid from 'uuid'
import {lock} from './auth0'
import Scenario from './scenario'
import store from './store'
import ImportShapefile from './import-shapefile'
import UploadBundle from './upload-bundle'
import getDataForModifications from './get-data-for-modifications'
import { createAction } from 'redux-actions'
import ScenarioMap from './map/scenario-map'
import ChooseBundle from './choose-bundle'
import convertToR5Modification from './export/export'
import './map.css'

function mapStateToProps (state) {
  return state
}

/** update data from the graphql API */
const updateData = createAction(UPDATE_DATA)

/** Create functions that are passed to the component in props, which update the state */
function mapDispatchToProps (dispatch) {
  return bindActionCreators({
    setUserProfile: createAction(SET_USER_PROFILE),

    setProject: function (project) {
      // fetch new data from graphql api
      getDataForModifications({ modifications: [...project.modifications.values()], bundleId: project.bundleId })
        .then((data) => dispatch(updateData(data)))

      return {
        type: SET_PROJECT,
        project
      }
    },

    setBundle: function (bundleId) {
      // fetch new data from graphql api
      getDataForModifications({ modifications: store.getState().modifications.values(), bundleId })
        .then((data) => dispatch(updateData(data)))
      return {
        type: SET_BUNDLE,
        payload: bundleId
      }
    },

    setMapState: createAction(SET_MAP_STATE),
    updateVariants: createAction(UPDATE_VARIANTS),

    /** replace a modification */
    replaceModification: function (modification) {
      // fetch new data from graphql api
      let state = store.getState()
      getDataForModifications({ modifications: [...state.modifications.values(), modification], bundleId: state.bundleId })
        .then((data) => dispatch(updateData(data)))

      return {
        type: REPLACE_MODIFICATION,
        modification
      }
    },

    /** delete a modification */
    deleteModification: function (modificationId) {
      return {
        type: DELETE_MODIFICATION,
        id: modificationId
      }
    }
  }, dispatch)
}

class ScenarioEditor extends Component {
  static propTypes = {
    sessionToken: PropTypes.string,
    setUserProfile: PropTypes.func,
    user: PropTypes.object,
    // actions
    setProject: PropTypes.func.isRequired,
    setBundle: PropTypes.func.isRequired,
    setMapState: PropTypes.func.isRequired,
    replaceModification: PropTypes.func.isRequired,
    deleteModification: PropTypes.func.isRequired,
    updateVariants: PropTypes.func.isRequired,

    // state
    data: PropTypes.object.isRequired,
    mapState: PropTypes.object.isRequired,
    projects: PropTypes.array.isRequired,
    variants: PropTypes.array.isRequired,

    bundleId: PropTypes.string,
    id: PropTypes.string,
    modifications: PropTypes.object,
    name: PropTypes.string
  }

  constructor (props) {
    super(props)
    this.state = {
      dockWidth: 0.3,
      projectSelectOpen: false,
      importShapefileOpen: false
    }
  }

  openProjectSelectDialog = () => {
    this.setState(Object.assign({}, this.state, { projectSelectOpen: true }))
  }

  closeProjectSelectDialog = () => {
    this.setState(Object.assign({}, this.state, { projectSelectOpen: false }))
  }

  openImportShapefile = () => {
    this.setState(Object.assign({}, this.state, { importShapefileOpen: true }))
  }

  closeImportShapefile = () => {
    this.setState(Object.assign({}, this.state, { importShapefileOpen: false }))
  }

  updateNewProjectName = (e) => {
    this.setState(Object.assign({}, this.state, { newProjectName: e.target.value }))
  }

  openBundleUpload = (e) => {
    this.setState(Object.assign({}, this.state, { bundleUploadOpen: true }))
  }

  closeBundleUpload = (e) => {
    this.setState(Object.assign({}, this.state, { bundleUploadOpen: false }))
  }

  openChooseBundle = (e) => {
    this.setState(Object.assign({}, this.state, { chooseBundleOpen: true }))
  }

  closeChooseBundle = (e) => {
    this.setState(Object.assign({}, this.state, { chooseBundleOpen: false }))
  }

  createNewProject = () => {
    this.props.setProject({
      id: uuid.v4(),
      name: this.state.newProjectName,
      modifications: new Map(),
      variants: ['Default']
    })
    this.closeProjectSelectDialog()
  }

  selectProject = (e) => {
    store.projectStore.getProject(e.target.getAttribute('data-project'))
      .then((p) => this.props.setProject(p))
    this.closeProjectSelectDialog()
  }

  login = (e) => {
    lock.show((err, profile, token) => {
      if (err) {
        window.alert(err)
        console.error(err)
      } else {
        this.props.setUserProfile({profile, token})
      }
    })
  }

  logout = (e) => {
    this.props.setUserProfile({profile: null, token: null})
    lock.logout({returnTo: window.location.href})
  }

  render () {
    const {bundleId, data, deleteModification, id, mapState, modifications, variants, name, replaceModification, updateVariants, sessionToken, setMapState, user} = this.props
    const bundle = data.bundles.find((b) => b.id === bundleId)
    const bundleName = bundle ? bundle.name : <i>none selected</i>
    const projectName = id ? name : <em>none selected</em>
    return (
      <div>
        <div
          className='Fullscreen'
          style={{
            width: `${(1 - this.state.dockWidth) * 100}%`
          }}
          >
          <ScenarioMap
            bundle={bundle}
            data={data}
            mapState={mapState}
            modifications={modifications}
            replaceModification={replaceModification}
            setMapState={setMapState}
            updateVariants={updateVariants}
            />
        </div>

        <Dock
          dimMode='none'
          fluid
          isVisible
          position='right'
          onSizeChange={(dockWidth) => {
            this.setState({dockWidth})
          }}
          size={this.state.dockWidth}
          zIndex={2499}
          >

          <div className='DockContent'>
            <legend className='DockContent-Title clearfix'>Scenario Editor
              <span className='pull-right'>
                {sessionToken && user
                  ? <button className='btn btn-sm btn-default' onClick={this.logout}>Log out {user.email}</button>
                  : <button className='btn btn-default' onClick={this.login}>Log in</button>
                }
              </span>
            </legend>

            <div className='btn-group btn-group-justified'>
              <a className='btn btn-default' onClick={this.openImportShapefile}>Import Shapefile</a>
              <a className='btn btn-default' onClick={this.openBundleUpload}>Create new bundle</a>
            </div>

            <h4 className='clearfix'>Project: {projectName} <button className='btn btn-default pull-right' onClick={this.openProjectSelectDialog}>Open Project</button></h4>

            <h4 className='clearfix'>Bundle: {bundleName} <button className='btn btn-default pull-right' onClick={this.openChooseBundle}>Select bundle</button></h4>

            {/* display the scenario */}
            {id && bundleId
              ? <Scenario
<<<<<<< HEAD
=======
                projectName={name}
>>>>>>> 1ee7923d
                bundleId={bundleId}
                data={data}
                deleteModification={deleteModification}
                modifications={modifications}
<<<<<<< HEAD
                replaceModification={replaceModification}
                setMapState={setMapState}
                updateVariants={updateVariants}
                variants={variants}
=======
                variants={variants}
                updateVariants={updateVariants}
                replaceModification={replaceModification}
                setMapState={setMapState}
>>>>>>> 1ee7923d
                />
              : <div className='alert alert-warning'>Select a project and bundle</div>
            }
          </div>
        </Dock>

        {this.renderProjectSelectModal()}
      </div>
    )
  }

  renderProjectSelectModal () {
    const {data, projects, replaceModification, setBundle} = this.props
    const {bundleUploadOpen, chooseBundleOpen, importShapefileOpen, newProjectName, projectSelectOpen} = this.state
    const projectsList = projects.map((project) => {
      const name = project.name && project.name.length > 0 ? project.name : <i>(no name)</i>
      return (
        <li key={project.id}>
          <a href='#'
            data-project={project.id}
            onClick={this.selectProject}
            >{name}</a>
        </li>
      )
    })
    if (projectSelectOpen) {
      return (
        <CommonModal
          onClose={this.closeProjectSelectDialog}
          >
          <legend>Open Project</legend>
          <ul>{projectsList}</ul>

          <form>
            <legend>Create Project</legend>
            <div className='form-group'>
              <label>Project Name </label>
              <input
                className='form-control'
                placeholder='New project'
                type='text'
                onChange={this.updateNewProjectName}
                value={newProjectName} />
            </div>
            <button className='btn btn-success' onClick={this.createNewProject}>Create</button>
          </form>
        </CommonModal>
      )
    } else if (importShapefileOpen) {
      return <ImportShapefile
        replaceModification={replaceModification}
        close={this.closeImportShapefile}
        />
    } else if (bundleUploadOpen) {
      return (
        <CommonModal
          onRequestClose={this.closeBundleUpload}
          >
          <UploadBundle />
        </CommonModal>
      )
    } else if (chooseBundleOpen) {
      return (
        <CommonModal
          onRequestClose={this.closeChooseBundle}
          >
          <ChooseBundle
            data={data}
            setBundle={(bundleId) => { setBundle(bundleId) && this.closeChooseBundle() }}
            />
        </CommonModal>
      )
    }
  }
}

const CommonModal = ({children, onRequestClose}) => {
  return <Modal isOpen onRequestClose={onRequestClose} style={{ overlay: { zIndex: 2500 } }}>{children}</Modal>
}

export default connect(mapStateToProps, mapDispatchToProps)(ScenarioEditor)<|MERGE_RESOLUTION|>--- conflicted
+++ resolved
@@ -18,7 +18,6 @@
 import { createAction } from 'redux-actions'
 import ScenarioMap from './map/scenario-map'
 import ChooseBundle from './choose-bundle'
-import convertToR5Modification from './export/export'
 import './map.css'
 
 function mapStateToProps (state) {
@@ -240,25 +239,15 @@
             {/* display the scenario */}
             {id && bundleId
               ? <Scenario
-<<<<<<< HEAD
-=======
                 projectName={name}
->>>>>>> 1ee7923d
                 bundleId={bundleId}
                 data={data}
                 deleteModification={deleteModification}
                 modifications={modifications}
-<<<<<<< HEAD
                 replaceModification={replaceModification}
                 setMapState={setMapState}
                 updateVariants={updateVariants}
                 variants={variants}
-=======
-                variants={variants}
-                updateVariants={updateVariants}
-                replaceModification={replaceModification}
-                setMapState={setMapState}
->>>>>>> 1ee7923d
                 />
               : <div className='alert alert-warning'>Select a project and bundle</div>
             }
