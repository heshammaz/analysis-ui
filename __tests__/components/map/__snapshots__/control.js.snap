exports[`Component > Map > Control renders correctly 1`] = `
<Control
  addIsochroneLayerToMap={[Function]}
  center={
    Object {
      "lat": 38.898,
      "lon": -77.015,
    }
  }
  clearIsochroneResults={[Function]}
  fetchIsochrone={[Function]}
  geocoderApiKey="MAPZEN_SEARCH_KEY"
  isFetchingIsochrone={false}
  isShowingIsochrone={false}
  isochroneCutoff={3600}
  removeIsochroneLayerFromMap={[Function]}
  setIsochroneCutoff={[Function]}
  setIsochroneLatLng={[Function]}>
  <div
<<<<<<< HEAD
    className="block">
    <a
      onClick={[Function anonymous]}
      title="Toggle isochrone">
      <i
        className="fa fa-dot-circle-o fa-fw " />
       Isochrone
=======
    className="MapControl">
    <div
      className="link block"
      onClick={[Function]}
      title="Toggle isochrone">
      <pure(Icon)
        type="dot-circle-o">
        <i
          className="fa fa-dot-circle-o fa-fw " />
      </pure(Icon)>
    </div>
    <a
      className="block"
      onClick={[Function]}
      title="Search for an address">
      <pure(Icon)
        type="search">
        <i
          className="fa fa-search fa-fw " />
      </pure(Icon)>
>>>>>>> 1b8b3f91
    </a>
  </div>
</Control>
`;<|MERGE_RESOLUTION|>--- conflicted
+++ resolved
@@ -17,25 +17,18 @@
   setIsochroneCutoff={[Function]}
   setIsochroneLatLng={[Function]}>
   <div
-<<<<<<< HEAD
-    className="block">
-    <a
-      onClick={[Function anonymous]}
-      title="Toggle isochrone">
-      <i
-        className="fa fa-dot-circle-o fa-fw " />
-       Isochrone
-=======
     className="MapControl">
     <div
-      className="link block"
-      onClick={[Function]}
-      title="Toggle isochrone">
-      <pure(Icon)
-        type="dot-circle-o">
-        <i
-          className="fa fa-dot-circle-o fa-fw " />
-      </pure(Icon)>
+      className="block">
+      <a
+        onClick={[Function]}
+        title="Toggle isochrone">
+        <pure(Icon)
+          type="dot-circle-o">
+          <i
+            className="fa fa-dot-circle-o fa-fw " />
+        </pure(Icon)>
+      </a>
     </div>
     <a
       className="block"
@@ -46,7 +39,6 @@
         <i
           className="fa fa-search fa-fw " />
       </pure(Icon)>
->>>>>>> 1b8b3f91
     </a>
   </div>
 </Control>
